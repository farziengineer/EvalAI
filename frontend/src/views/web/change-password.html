<section class="ev-md-container text-center">
    <div class="row">
<<<<<<< HEAD
        <div class="col s12 m6">
            <div class=" ev-card-panel ev-z-depth-5">
                <div class="ev-md-container ev-panel-title"><strong>Change Password</strong></div>
                <div class="ev-md-container ev-card-body change-passowrd-card">
                    <form name="changepwdForm" ng-submit="changepwd.changePassword(changepwdForm.$valid)" novalidate>
                        <div class="input-field align-left">
                            <input id="old_password" name="old_password" type="password" class="text-dark-black dark-autofill w-400" ng-model="changepwd.user.old_password" ng-minlength="8" required focus-if>
                            <span class="form-icon form-icon-dark"><i class="fa fa-key"></i></span>
                            <label for="old_password">Old Password*</label>
                            <div class="wrn-msg text-highlight" ng-messages="changepwdForm.old_password.$error" ng-if="changepwdForm.old_password.$touched || changepwdForm.$submitted">
                                <p ng-message="minlength">password is less than 8 characters.</p>
                                <p ng-message="required">Old password is required</p>
                            </div>
                        </div>
                        <div class="input-field align-left">
                            <input id="new_password1" name="new_password1" type="password" class="text-dark-black dark-autofill w-400" ng-model="changepwd.user.new_password1" ng-minlength="8" required match="changepwd.user.old_password">
                            <span class="form-icon form-icon-dark"><i class="fa fa-key"></i></span>
                            <label for="new_password1">New Password*</label>
                            <div class="wrn-msg text-highlight" ng-messages="changepwdForm.new_password1.$error" ng-if="changepwdForm.new_password1.$touched || changepwdForm.$submitted">
                                <p ng-message="minlength">password is less than 8 characters.</p>
                                <p ng-message="required">New password is required</p>
                                <p ng-message="match">Old password cannot be same as New Password</p>
                            </div>
                        </div>
                        <div class="input-field align-left">
                            <input id="new_password2" name="new_password2" type="password" class="text-dark-black dark-autofill w-400" ng-model="changepwd.user.new_password2" ng-minlength="8" compare-to="changepwd.user.new_password1" required>
                            <span class="form-icon form-icon-dark"><i class="fa fa-key"></i></span>
                            <label for="new_password2">New Password (Again)*</label>
                            <div class="wrn-msg text-highlight" ng-messages="changepwdForm.new_password2.$error" ng-if="changepwdForm.new_password2.$touched || changepwdForm.$submitted">
                                <p ng-message="compareTo">Password do not match</p>
                                <p ng-message="minlength">password is less than 8 characters.</p>
                                <p ng-message="required">Confirm new password is required</p>
                            </div>
                        </div>
                        <div class="align-left reg-control">
                            <button class="waves-effect waves-dark btn ev-btn-dark w-300 fs-14" type="submit" value="Submit">Change Password</button>
                        </div>
                        <div ng-if="changepwd.isFormError" class="wrn-msg text-highlight align-right"> {{changepwd.FormError}}</div>
                    </form>
=======
        <div class="col s12 m6 offset-m3">
            <!-- <div class=" ev-card-panel ev-z-depth-5"> -->
            <div class="ev-md-container ev-card-body change-passowrd-card">
                <div class="pass-title">Change Password</div>
                <form name="changepwdForm" ng-submit="changepwd.changePassword(changepwdForm.$valid)" novalidate>
                    <div class="input-field align-left">
                        <input id="old_password" name="old_password" type="password" class="text-dark-black dark-autofill w-400" ng-model="changepwd.user.old_password" ng-minlength="8" required focus-if>
                        <span class="form-icon form-icon-dark"><i class="fa fa-key"></i></span>
                        <label for="old_password">Old Password*</label>
                        <div class="wrn-msg text-highlight" ng-messages="changepwdForm.old_password.$error" ng-if="changepwdForm.old_password.$touched || changepwdForm.$submitted">
                            <p ng-message="minlength">password is less than 8 characters.</p>
                            <p ng-message="required">Old password is required</p>
                        </div>
                    </div>
                    <div class="input-field align-left">
                        <input id="new_password1" name="new_password1" type="password" class="text-dark-black dark-autofill w-400" ng-model="changepwd.user.new_password1" ng-minlength="8" required match="changepwd.user.old_password">
                        <span class="form-icon form-icon-dark"><i class="fa fa-key"></i></span>
                        <label for="new_password1">New Password*</label>
                        <div class="wrn-msg text-highlight" ng-messages="changepwdForm.new_password1.$error" ng-if="changepwdForm.new_password1.$touched || changepwdForm.$submitted">
                            <p ng-message="minlength">password is less than 8 characters.</p>
                            <p ng-message="required">New password is required</p>
                            <p ng-message="match">Old password cannot be same as New Password</p>
                        </div>
                    </div>
                    <div class="input-field align-left">
                        <input id="new_password2" name="new_password2" type="password" class="text-dark-black dark-autofill w-400" ng-model="changepwd.user.new_password2" ng-minlength="8" compare-to="changepwd.user.new_password1" required>
                        <span class="form-icon form-icon-dark"><i class="fa fa-key"></i></span>
                        <label for="new_password2">New Password (Again)*</label>
                        <div class="wrn-msg text-highlight" ng-messages="changepwdForm.new_password2.$error" ng-if="changepwdForm.new_password2.$touched || changepwdForm.$submitted">
                            <p ng-message="compareTo">Password do not match</p>
                            <p ng-message="minlength">password is less than 8 characters.</p>
                            <p ng-message="required">Confirm new password is required</p>
                        </div>
                    </div>
                    <div class="align-left reg-control">
                        <button class="btn ev-btn-dark waves-effect waves-dark grad-btn grad-btn-dark fs-14" type="submit" value="Submit">Submit</button>
                    </div>
                    <div ng-if="changepwd.isFormError" class="wrn-msg text-highlight align-right"> {{changepwd.FormError}}</div>
                </form>
                <div class="back-profile-group">
                    <ul class="inline-list hide-on-med-and-down">
                        <li>
                            <a ui-sref="web.profile" class="dark-link"><strong>Back To Profile</strong></a>
                        </li>
                        <li>
                            <span class="text-light-black">Or</span>
                        </li>
                        <li><a class="dark-link" ui-sref="web.update-profile">Update Profile</a></li>
                    </ul>
>>>>>>> 5c83d3e7
                </div>
            </div>
            <!-- </div> -->
        </div>
    </div>
</section><|MERGE_RESOLUTION|>--- conflicted
+++ resolved
@@ -1,46 +1,5 @@
 <section class="ev-md-container text-center">
     <div class="row">
-<<<<<<< HEAD
-        <div class="col s12 m6">
-            <div class=" ev-card-panel ev-z-depth-5">
-                <div class="ev-md-container ev-panel-title"><strong>Change Password</strong></div>
-                <div class="ev-md-container ev-card-body change-passowrd-card">
-                    <form name="changepwdForm" ng-submit="changepwd.changePassword(changepwdForm.$valid)" novalidate>
-                        <div class="input-field align-left">
-                            <input id="old_password" name="old_password" type="password" class="text-dark-black dark-autofill w-400" ng-model="changepwd.user.old_password" ng-minlength="8" required focus-if>
-                            <span class="form-icon form-icon-dark"><i class="fa fa-key"></i></span>
-                            <label for="old_password">Old Password*</label>
-                            <div class="wrn-msg text-highlight" ng-messages="changepwdForm.old_password.$error" ng-if="changepwdForm.old_password.$touched || changepwdForm.$submitted">
-                                <p ng-message="minlength">password is less than 8 characters.</p>
-                                <p ng-message="required">Old password is required</p>
-                            </div>
-                        </div>
-                        <div class="input-field align-left">
-                            <input id="new_password1" name="new_password1" type="password" class="text-dark-black dark-autofill w-400" ng-model="changepwd.user.new_password1" ng-minlength="8" required match="changepwd.user.old_password">
-                            <span class="form-icon form-icon-dark"><i class="fa fa-key"></i></span>
-                            <label for="new_password1">New Password*</label>
-                            <div class="wrn-msg text-highlight" ng-messages="changepwdForm.new_password1.$error" ng-if="changepwdForm.new_password1.$touched || changepwdForm.$submitted">
-                                <p ng-message="minlength">password is less than 8 characters.</p>
-                                <p ng-message="required">New password is required</p>
-                                <p ng-message="match">Old password cannot be same as New Password</p>
-                            </div>
-                        </div>
-                        <div class="input-field align-left">
-                            <input id="new_password2" name="new_password2" type="password" class="text-dark-black dark-autofill w-400" ng-model="changepwd.user.new_password2" ng-minlength="8" compare-to="changepwd.user.new_password1" required>
-                            <span class="form-icon form-icon-dark"><i class="fa fa-key"></i></span>
-                            <label for="new_password2">New Password (Again)*</label>
-                            <div class="wrn-msg text-highlight" ng-messages="changepwdForm.new_password2.$error" ng-if="changepwdForm.new_password2.$touched || changepwdForm.$submitted">
-                                <p ng-message="compareTo">Password do not match</p>
-                                <p ng-message="minlength">password is less than 8 characters.</p>
-                                <p ng-message="required">Confirm new password is required</p>
-                            </div>
-                        </div>
-                        <div class="align-left reg-control">
-                            <button class="waves-effect waves-dark btn ev-btn-dark w-300 fs-14" type="submit" value="Submit">Change Password</button>
-                        </div>
-                        <div ng-if="changepwd.isFormError" class="wrn-msg text-highlight align-right"> {{changepwd.FormError}}</div>
-                    </form>
-=======
         <div class="col s12 m6 offset-m3">
             <!-- <div class=" ev-card-panel ev-z-depth-5"> -->
             <div class="ev-md-container ev-card-body change-passowrd-card">
@@ -90,7 +49,6 @@
                         </li>
                         <li><a class="dark-link" ui-sref="web.update-profile">Update Profile</a></li>
                     </ul>
->>>>>>> 5c83d3e7
                 </div>
             </div>
             <!-- </div> -->
