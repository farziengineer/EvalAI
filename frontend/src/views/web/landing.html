<div class="white-bg view-container flex-body">
    <main-header></main-header>
    <div class="content">
        <!-- EvalAI into -->
        <div class="grad-container grad-vh">
            <div class="row">
                <div class="col s12 m6 ">
                    <div class="grad-head ">
                        <h4 class="text-dark-black"><strong>EvalAI</strong></h4>
                        <p class="text-med-black">Making evaluation easier and faster!</p>
                        <div class="landing-buttons">
                            <ul class="inline-list hide-on-med-and-down">
                                <li>
                                    <a ng-click="main.hostChallenge($event)" href="javascript:void(0)" class="dark-link"><strong>Host Challenge</strong></a>
                                </li>
                                <li><a class="btn ev-btn-dark waves-effect waves-dark grad-btn grad-btn-dark fs-14" ui-sref="web.challenge-main">Participate</a></li>
                            </ul>
                        </div>
                        <div class="landing-buttons">
                            <a href="#" scroll-to="ev-scroll-down" duration="2000" class="insight-text">See More
                            <i class="fa fa-chevron-circle-down"></i>
                        </a>
                        </div>
                    </div>
                </div>
                <div ng-include="'dist/views/web/partials/rocket-container.html'"></div>
            </div>
        </div>
        <!-- Scroll direction -->
        <section class="ev-container center ev-insight">
            <div class="cloud-big cloud-big-1">
                <img src="dist/images/cloud1.png">
            </div>
            <div class="cloud-big cloud-big-2">
                <img src="dist/images/cloud2.png">
            </div>
        </section>
        <!-- challenge section -->
        <section class="ev-container ev-details text-med-black ev-super-light-bg" id="ev-scroll-down">
            <div class="grad-container text-med-black ">
                <div class="row">
                    <div class="col s6">
                        <h4 class="mons-med-font">
                        <div>Featured Challenge</div>
                        </h4>
                        <p>
                            Explore other past, ongoing and upcoming challneges too.
                        </p>
                        
                        <div> <a class="btn ev-btn-dark waves-effect waves-dark grad-btn grad-btn-light fs-14 mt-12" ui-sref="web.challenge-main">View All</a></div>
                        <!-- <div class="is-line"></div> -->
                    </div>
                    <div class="col s6">
<<<<<<< HEAD
                        <p><span class="text-dark-black w-500 mons-med-font">EvalAI is an open-source web platform for organizing and participating in competitions to push the state of the art on AI tasks.</span>
<!--                             <ul class="text-med-black">
=======
                        <div class="challenge-logo">
                            <img ng-src="{{main.challengeList.results[0].image}}"> &nbsp;
                            <h4 class="grad-span">{{main.challengeList.results[0].title}}</h4>
                        </div>
                        <p>
                            <span class="w-500 text-light-black mons-med-font">Organized by: </span> <span class="w-500 mons-med-font">{{main.challengeList.results[0].creator.team_name}}</span></p>
                        <p><span class="text-dark-black mons-reg-font">{{main.challengeList.results[0].short_description}}<span ng-if="main.isMore">...</span></span>
                        </p>
                        <p>
                            <span class="w-500 text-light-black mons-med-font">Status: </span> <span class="w-500 mons-med-font"> In Progress</span>
                            <span class="right"><a class="view-more mons-reg-font" ui-sref="web.challenge-main.challenge-page({challengeId:main.challengeList.results[0].id})">view more <i class="fa fa-external-link"></i></a></span>
                        </p>
                    </div>
                </div>
            </div>
        </section>
        <!-- details section -->
        <section class="ev-container ev-reverse-details text-med-black " id="ev-scroll-down">
            <div class="grad-container text-med-black ">
                <div class="row">
                    <div class="col s12">
                        <div class="align-center">
                            <h4 class="mons-med-font"><div>What is EvalAI all about?</h4>
                            <p><span class="text-dark-black w-500 mons-med-font">EvalAI is an open-source web platform for organizing and participating in competitions to push the state of the art on AI tasks.</span>
                                <!-- <ul class="text-med-black">
>>>>>>> 6bd3352b
                                <li>
                                    EvailAI details one performance on Artificial Intelligence challenges
                                    <div class="big-line"></div>
                                </li>
                                <li>
                                    EvailAI details two performance on Artificial Intelligence challenges
                                    <div class="big-line"></div>
                                </li>
                                <li>
                                    EvailAI details three performance on Artificial Intelligence challenges
                                    <div class="big-line"></div>
                                </li>
                            </ul> -->
<<<<<<< HEAD
                        </p>
=======
                            </p>
                        </div>
>>>>>>> 6bd3352b
                    </div>
                </div>
            </div>
            <!-- footer -->
        </section>
    </div>
    <landing-footer></landing-footer>
</div><|MERGE_RESOLUTION|>--- conflicted
+++ resolved
@@ -51,10 +51,7 @@
                         <!-- <div class="is-line"></div> -->
                     </div>
                     <div class="col s6">
-<<<<<<< HEAD
-                        <p><span class="text-dark-black w-500 mons-med-font">EvalAI is an open-source web platform for organizing and participating in competitions to push the state of the art on AI tasks.</span>
-<!--                             <ul class="text-med-black">
-=======
+
                         <div class="challenge-logo">
                             <img ng-src="{{main.challengeList.results[0].image}}"> &nbsp;
                             <h4 class="grad-span">{{main.challengeList.results[0].title}}</h4>
@@ -80,7 +77,6 @@
                             <h4 class="mons-med-font"><div>What is EvalAI all about?</h4>
                             <p><span class="text-dark-black w-500 mons-med-font">EvalAI is an open-source web platform for organizing and participating in competitions to push the state of the art on AI tasks.</span>
                                 <!-- <ul class="text-med-black">
->>>>>>> 6bd3352b
                                 <li>
                                     EvailAI details one performance on Artificial Intelligence challenges
                                     <div class="big-line"></div>
@@ -94,12 +90,9 @@
                                     <div class="big-line"></div>
                                 </li>
                             </ul> -->
-<<<<<<< HEAD
-                        </p>
-=======
+
                             </p>
                         </div>
->>>>>>> 6bd3352b
                     </div>
                 </div>
             </div>
